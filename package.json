{
  "name": "launchdarkly-nodeutils",
  "version": "0.0.0-semantically-released",
  "description": "NodeJs utils to manage LaunchDarkly SaaS Feature Flags via API",
  "main": "index.js",
  "scripts": {
    "build": "npm run lint && rimraf dist/ && babel ./src --out-dir dist/src --copy-files && babel ./test --out-dir dist/test --copy-files && babel ./*.js --out-dir dist/ --copy-files && cp swagger.yaml dist/",
    "commit": "./node_modules/.bin/git-cz",
    "lint": "node ./node_modules/.bin/eslint ./src ./test --fix --ext=.js --ignore-pattern node_modules/ --ignore-pattern dist/ --ignore-pattern coverage/ --quiet",
    "test": "npm run build && cross-env NODE_ENV=test nyc ./node_modules/.bin/mocha --timeout 10000 --require babel-core/register --require babel-polyfill './dist/test/**/*.spec.js' && npm run jsdoc2markdown",
    "semantic-release": "semantic-release",
    "jsdoc2markdown": "node ./renderApiDocs.js"
  },
  "author": "zotoio <io@zoto.io> (https://zoto.io)",
  "license": "MIT",
  "repository": {
    "type": "git",
    "url": "git+https://github.com/zotoio/launchdarkly-nodeutils.git"
  },
  "keywords": [
    "launchdarkly",
    "featureflags"
  ],
  "bugs": {
    "url": "https://github.com/zotoio/launchdarkly-nodeutils/issues"
  },
  "homepage": "https://github.com/zotoio/launchdarkly-nodeutils#readme",
  "dependencies": {
    "app-root-path": "^2.0.1",
    "babel-plugin-transform-runtime": "^6.23.0",
    "babel-polyfill": "^6.26.0",
    "bunyan": "^1.8.12",
    "bunyan-format": "^0.2.1",
    "dotenv": "^5.0.0",
    "fast-json-patch": "^2.0.6",
    "format-json": "^1.0.3",
    "globule": "^1.2.0",
    "https-proxy-agent": "^2.2.0",
    "js-yaml": "^3.10.0",
    "json-diff": "^0.5.2",
    "json-format": "^1.0.1",
    "lodash": "^4.17.5",
    "node-fetch": "^2.1.1",
    "swagger-client": "^3.4.7",
    "webpack": "^4.0.0"
  },
  "engines": {
    "node": ">=8.4.0"
  },
  "nyc": {
    "require": [
      "babel-register"
    ],
    "reporter": [
      "lcov",
      "text"
    ],
    "sourceMap": false,
    "instrument": false
  },
  "config": {
    "commitizen": {
      "path": "./node_modules/cz-conventional-changelog"
    }
  },
  "devDependencies": {
    "babel-cli": "^6.26.0",
    "babel-core": "^6.26.0",
    "babel-loader": "^7.1.2",
    "babel-plugin-istanbul": "^4.1.5",
    "babel-plugin-transform-async-to-generator": "^6.24 .1",
    "babel-plugin-transform-class-properties": "^6.24.1",
    "babel-preset-es2015": "^6.24.1",
    "babel-preset-stage-0": "^6.24.1",
    "babel-register": "^6.26.0",
    "chai": "^4.1.2",
    "commitizen": "^2.9.6",
    "cross-env": "^5.1.3",
    "cz-conventional-changelog": "^2.1.0",
    "eslint": "^4.15.0",
    "eslint-config-prettier": "2.9.0",
    "eslint-plugin-prettier": "^2.6.0",
    "jsdoc": "^3.5.5",
    "jsdoc-to-markdown": "^4.0.1",
    "mocha": "^5.0.0",
    "nock": "^9.1.6",
    "nyc": "^11.4.1",
    "prettier": "1.11.1",
    "rimraf": "^2.6.2",
    "semantic-release": "^15.0.0",
    "serverless": "^1.25.0",
    "serverless-dotenv-plugin": "^1.0.1",
    "serverless-webpack": "^5.0.0",
<<<<<<< HEAD
    "sinon": "^4.1.3",
=======
    "sinon": "^5.0.0",
    "sqs-producer": "^1.6.2",
>>>>>>> 99c3750d
    "supertest": "^3.0.0"
  }
}<|MERGE_RESOLUTION|>--- conflicted
+++ resolved
@@ -91,12 +91,7 @@
     "serverless": "^1.25.0",
     "serverless-dotenv-plugin": "^1.0.1",
     "serverless-webpack": "^5.0.0",
-<<<<<<< HEAD
-    "sinon": "^4.1.3",
-=======
     "sinon": "^5.0.0",
-    "sqs-producer": "^1.6.2",
->>>>>>> 99c3750d
     "supertest": "^3.0.0"
   }
 }